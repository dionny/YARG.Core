--- conflicted
+++ resolved
@@ -41,13 +41,9 @@
             {
                 if (gameInput.Button)
                 {
-<<<<<<< HEAD
                     KeyHitThisUpdate = (int) action;
-=======
-                    KeyHit = (int) action;
                     _keyPressedTimes[(int) action].NoteIndex = NoteIndex;
                     _keyPressedTimes[(int) action].Time = gameInput.Time;
->>>>>>> 0e671534
                 }
                 else
                 {
