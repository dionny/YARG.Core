--- conflicted
+++ resolved
@@ -1,4 +1,4 @@
-using System;
+﻿using System;
 using System.Collections.Generic;
 using System.Linq;
 using YARG.Core.Chart;
@@ -1122,64 +1122,8 @@
                     // Create a WaitCountdown instance to reference at runtime
                     var newCountdown = new WaitCountdown(noteOneTimeEnd, noteTwo.Time - noteOneTimeEnd, noteOneTickEnd, noteTwo.Tick - noteOneTickEnd);
 
-<<<<<<< HEAD
                     WaitCountdowns.Add(newCountdown);
                     YargLogger.LogFormatTrace("Created a WaitCountdown at time {0} of {1} seconds in length", newCountdown.Time, newCountdown.TimeLength);
-=======
-                    // Determine the total number of measures that will pass during this countdown
-                    List<Beatline> beatlinesThisCountdown = new();
-
-                    // Countdown should start at end of the first note if it's directly on a measure line
-                    // Otherwise it should start at the beginning of the next measure
-
-                    // Increasing measure index if there's no more measures causes an exception
-                    // Temporary fix by adding a check for the last measure
-                    // Affects 1/1 time signatures
-                    int curMeasureIndex = allMeasureBeatLines.LowerBound(noteOneTickEnd);
-                    if (curMeasureIndex == -1)
-                    {
-                        // In songs with no events at time 0, it's possible to have no previous note.
-                        // In that case, just use 0.
-                        curMeasureIndex = 0;
-                    }
-                    if (allMeasureBeatLines[curMeasureIndex].Tick < noteOneTickEnd
-                        && curMeasureIndex + 1 < allMeasureBeatLines.Count)
-                    {
-                        curMeasureIndex++;
-                    }
-
-                    var curMeasureline = allMeasureBeatLines[curMeasureIndex];
-                    while (curMeasureline.Tick <= noteTwoTick)
-                    {
-                        // Skip counting on measures that are too close together
-                        if (beatlinesThisCountdown.Count == 0 ||
-                            curMeasureline.Time - beatlinesThisCountdown.Last().Time >= WaitCountdown.MIN_MEASURE_LENGTH)
-                        {
-                            beatlinesThisCountdown.Add(curMeasureline);
-                        }
-
-                        curMeasureIndex++;
-
-                        if (curMeasureIndex >= allMeasureBeatLines.Count)
-                        {
-                            break;
-                        }
-
-                        curMeasureline = allMeasureBeatLines[curMeasureIndex];
-                    }
-
-                    // Prevent showing countdowns < 4 measures at low BPMs
-                    int countdownTotalMeasures = beatlinesThisCountdown.Count;
-                    if (countdownTotalMeasures >= WaitCountdown.MIN_MEASURES)
-                    {
-                        // Create a WaitCountdown instance to reference at runtime
-                        var newCountdown = new WaitCountdown(beatlinesThisCountdown);
-
-                        WaitCountdowns.Add(newCountdown);
-                        YargLogger.LogFormatTrace("Created a WaitCountdown at time {0} of {1} measures and {2} seconds in length",
-                                                 newCountdown.Time, countdownTotalMeasures, beatlinesThisCountdown[^1].Time - noteOneTimeEnd);
-                    }
->>>>>>> 1f1a992e
                 }
             }
         }
