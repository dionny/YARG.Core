--- conflicted
+++ resolved
@@ -1078,39 +1078,23 @@
             for (int i = 0; i < Notes.Count; i++)
             {
                 var curr = Notes[i];
-<<<<<<< HEAD
-                if (curr.IsSoloStart)
-                {
-                    int soloNoteCount = 0;
-                    uint start = curr.Tick;
-                    while (true)
-                    {
-                        soloNoteCount += GetNumberOfNotes(curr);
-                        if (curr.IsSoloEnd || i + 1 == Notes.Count)
-                        {
-                            break;
-                        }
-                        curr = Notes[++i];
-                    }
-                    soloSections.Add(new SoloSection(start, curr.Tick, soloNoteCount));
-=======
                 if (!curr.IsSoloStart)
                 {
                     continue;
                 }
 
                 int soloNoteCount = 0;
+                uint start = curr.Tick;
                 while (true)
                 {
                     soloNoteCount += GetNumberOfNotes(curr);
-                    if (curr.IsSoloEnd)
+                    if (curr.IsSoloEnd || i + 1 == Notes.Count)
                     {
                         break;
                     }
                     curr = Notes[++i];
->>>>>>> 0e671534
-                }
-                soloSections.Add(new SoloSection(soloNoteCount));
+                }
+                soloSections.Add(new SoloSection(start, curr.Tick, soloNoteCount));
             }
             return soloSections;
         }
