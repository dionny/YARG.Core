﻿using System;
using System.Linq;
using YARG.Core.Chart;
using YARG.Core.Logging;

namespace YARG.Core.Engine.Vocals
{
    public abstract class VocalsEngine :
        BaseEngine<VocalNote, VocalsEngineParameters, VocalsStats, VocalsEngineState>
    {
<<<<<<< HEAD
        protected const int POINTS_PER_PERCUSSION = 100;
        protected const int POINTS_PER_PHRASE     = 2000;

=======
>>>>>>> cc95a3a9
        public delegate void TargetNoteChangeEvent(VocalNote targetNote);

        public delegate void PhraseHitEvent(double hitPercentAfterParams, bool fullPoints);

        public TargetNoteChangeEvent? OnTargetNoteChanged;

        public Action<bool>? OnSing;
        public Action<bool>? OnHit;

        public PhraseHitEvent? OnPhraseHit;

        protected VocalsEngine(InstrumentDifficulty<VocalNote> chart, SyncTrack syncTrack,
            VocalsEngineParameters engineParameters, bool isBot)
            : base(chart, syncTrack, engineParameters, false, isBot)
        {
        }

        protected override void GenerateQueuedUpdates(double nextTime)
        {
            base.GenerateQueuedUpdates(nextTime);
            var previousTime = State.CurrentTime;

            // For bots, queue up updates every approximate vocal input frame to simulate
            // a stream of inputs. Make sure that the previous time has been properly set.
            if (IsBot && previousTime > 0.0)
            {
                double timeForFrame = 1.0 / EngineParameters.ApproximateVocalFps;
                int nextUpdateIndex = (int) Math.Floor(previousTime / timeForFrame) + 1;
                double nextUpdateTime = nextUpdateIndex * EngineParameters.ApproximateVocalFps;

                for (double time = nextUpdateTime; time < nextTime; time += timeForFrame)
                {
                    QueueUpdateTime(time, "Bot Input");
                }
            }
        }

        protected override void HitNote(VocalNote note)
        {
            note.SetHitState(true, false);

            if (note.IsPercussion)
            {
                AddScore(note);
                OnNoteHit?.Invoke(State.NoteIndex, note);
            }
            else
            {
                if (note.IsStarPower)
                {
                    AwardStarPower(note);
                    EngineStats.StarPowerPhrasesHit++;
                }

                if (note.IsSoloStart)
                {
                    StartSolo();
                }

                if (State.IsSoloActive)
                {
                    Solos[State.CurrentSoloIndex].NotesHit++;
                }

                if (note.IsSoloEnd)
                {
                    EndSolo();
                }

                // If there aren't any ticks in the phrase, then don't add
                // any score or update the multiplier.
                var ticks = GetTicksInPhrase(note);
                if (ticks != 0)
                {
                    EngineStats.Combo++;

                    if (EngineStats.Combo > EngineStats.MaxCombo)
                    {
                        EngineStats.MaxCombo = EngineStats.Combo;
                    }

                    AddScore(note);

                    UpdateMultiplier();
                }

                // No matter what, we still wanna count this as a phrase hit though
                EngineStats.NotesHit++;

                OnNoteHit?.Invoke(State.NoteIndex, note);

                // I want to call base.HitNote here, but I have no idea how vocals handles hit state so I'm scared to
                State.NoteIndex++;
            }
        }

        protected override void MissNote(VocalNote note)
        {
            if (note.IsPercussion)
            {
                note.SetMissState(true, false);
                OnNoteMissed?.Invoke(State.NoteIndex, note);
            }
            else
            {
                MissNote(note, 0);
            }
        }

        protected void MissNote(VocalNote note, double hitPercent)
        {
            note.SetMissState(true, false);

            if (note.IsStarPower)
            {
                StripStarPower(note);
            }

            if (note.IsSoloEnd)
            {
                EndSolo();
            }
            if (note.IsSoloStart)
            {
                StartSolo();
            }

            EngineStats.Combo = 0;

            AddPartialScore(hitPercent);

            UpdateMultiplier();

            OnNoteMissed?.Invoke(State.NoteIndex, note);

            // I want to call base.MissNote here, but I have no idea how vocals handles miss state so I'm scared to
            State.NoteIndex++;
        }

        /// <summary>
        /// Checks if the given vocal note can be hit with the current input state.
        /// </summary>
        /// <param name="note">The note to attempt to hit.</param>
        /// <param name="hitPercent">The hit percent of the note (0 to 1).</param>
        protected abstract bool CanVocalNoteBeHit(VocalNote note, out float hitPercent);

        /// <returns>
        /// Gets the amount of ticks in the phrase.
        /// </returns>
        protected static uint GetTicksInPhrase(VocalNote phrase)
        {
            uint totalTime = 0;
            foreach (var phraseNote in phrase.ChildNotes)
            {
                if (phraseNote.IsPercussion)
                {
                    continue;
                }

                totalTime += phraseNote.TotalTickLength;
            }

            return totalTime;
        }

        /// <returns>
        /// The note in the specified <paramref name="phrase"/> at the specified song <paramref name="tick"/>.
        /// </returns>
        protected static VocalNote? GetNoteInPhraseAtSongTick(VocalNote phrase, uint tick)
        {
            return phrase
                .ChildNotes
                .FirstOrDefault(phraseNote =>
                    !phraseNote.IsPercussion &&
                    tick >= phraseNote.Tick &&
                    tick <= phraseNote.TotalTickEnd);
        }

        protected static VocalNote? GetNextPercussionNote(VocalNote phrase, uint tick)
        {
            foreach (var note in phrase.ChildNotes)
            {
                // Skip sang vocal notes
                if (!note.IsPercussion && note.Tick < tick)
                {
                    continue;
                }

                // Skip hit/missed percussion notes
                if (note.IsPercussion && (note.WasHit || note.WasMissed))
                {
                    continue;
                }

                // If the next note in the phrase is not a percussion note, then
                // we can't hit the note until the note before it is done.
                if (!note.IsPercussion)
                {
                    return null;
                }

                // Otherwise, we found it!
                return note;
            }

            return null;
        }

        protected override void AddScore(VocalNote note)
        {
<<<<<<< HEAD
            if (note.IsPercussion)
            {
                AddScore(POINTS_PER_PERCUSSION);
            }
            else
            {
                AddScore(POINTS_PER_PHRASE * EngineStats.ScoreMultiplier);
            }
=======
            AddScore(EngineParameters.PointsPerPhrase * EngineStats.ScoreMultiplier);
>>>>>>> cc95a3a9
        }

        protected void AddPartialScore(double hitPercent)
        {
<<<<<<< HEAD
            int score = (int) Math.Round((double) POINTS_PER_PHRASE * EngineStats.ScoreMultiplier * hitPercent);
=======
            int score = (int) ((double) EngineParameters.PointsPerPhrase * EngineStats.ScoreMultiplier * hitPercent);
>>>>>>> cc95a3a9
            AddScore(score);
        }

        protected override void UpdateMultiplier()
        {
            EngineStats.ScoreMultiplier = Math.Min(EngineStats.Combo + 1, 4);

            if (EngineStats.IsStarPowerActive)
            {
                EngineStats.ScoreMultiplier *= 2;
            }
        }

        protected sealed override int CalculateBaseScore()
        {
            return Notes.Where(note => note.ChildNotes.Count > 0).Sum(_ => EngineParameters.PointsPerPhrase);
        }
    }
}<|MERGE_RESOLUTION|>--- conflicted
+++ resolved
@@ -8,12 +8,8 @@
     public abstract class VocalsEngine :
         BaseEngine<VocalNote, VocalsEngineParameters, VocalsStats, VocalsEngineState>
     {
-<<<<<<< HEAD
         protected const int POINTS_PER_PERCUSSION = 100;
-        protected const int POINTS_PER_PHRASE     = 2000;
-
-=======
->>>>>>> cc95a3a9
+
         public delegate void TargetNoteChangeEvent(VocalNote targetNote);
 
         public delegate void PhraseHitEvent(double hitPercentAfterParams, bool fullPoints);
@@ -224,27 +220,19 @@
 
         protected override void AddScore(VocalNote note)
         {
-<<<<<<< HEAD
             if (note.IsPercussion)
             {
                 AddScore(POINTS_PER_PERCUSSION);
             }
             else
             {
-                AddScore(POINTS_PER_PHRASE * EngineStats.ScoreMultiplier);
-            }
-=======
-            AddScore(EngineParameters.PointsPerPhrase * EngineStats.ScoreMultiplier);
->>>>>>> cc95a3a9
+                AddScore(EngineParameters.PointsPerPhrase * EngineStats.ScoreMultiplier);
+            }
         }
 
         protected void AddPartialScore(double hitPercent)
         {
-<<<<<<< HEAD
-            int score = (int) Math.Round((double) POINTS_PER_PHRASE * EngineStats.ScoreMultiplier * hitPercent);
-=======
-            int score = (int) ((double) EngineParameters.PointsPerPhrase * EngineStats.ScoreMultiplier * hitPercent);
->>>>>>> cc95a3a9
+            int score = (int) Math.Round((double) EngineParameters.PointsPerPhrase * EngineStats.ScoreMultiplier * hitPercent);
             AddScore(score);
         }
 
