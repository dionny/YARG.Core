namespace YARG.Core.Engine
{
    public abstract class BaseEngineState
    {
        public int NoteIndex;

        public double CurrentTime;
        public double LastUpdateTime;

        public double LastQueuedInputTime;

        public uint CurrentTick;
        public uint LastTick;

        public int CurrentSoloIndex;
        public int CurrentStarIndex;
        public int CurrentWaitCountdownIndex;

        public bool IsSoloActive;

<<<<<<< HEAD
        public bool IsWaitCountdownActive;
=======
        public bool AllowStarPower;
>>>>>>> c488f865
        public bool IsStarPowerInputActive;

        public virtual void Reset()
        {
            NoteIndex = 0;

            CurrentTime = double.MinValue;
            LastUpdateTime = double.MinValue;

            LastQueuedInputTime = double.MinValue;

            CurrentTick = 0;
            LastTick = 0;

            CurrentSoloIndex = 0;
            CurrentStarIndex = 0;
            CurrentWaitCountdownIndex = 0;

            IsSoloActive = false;
<<<<<<< HEAD

            IsWaitCountdownActive = false;

=======
            
            AllowStarPower = true;
>>>>>>> c488f865
            IsStarPowerInputActive = false;
        }
    }
}<|MERGE_RESOLUTION|>--- conflicted
+++ resolved
@@ -1,4 +1,4 @@
-namespace YARG.Core.Engine
+﻿namespace YARG.Core.Engine
 {
     public abstract class BaseEngineState
     {
@@ -18,12 +18,10 @@
 
         public bool IsSoloActive;
 
-<<<<<<< HEAD
         public bool IsWaitCountdownActive;
-=======
+        public bool IsStarPowerInputActive;
+
         public bool AllowStarPower;
->>>>>>> c488f865
-        public bool IsStarPowerInputActive;
 
         public virtual void Reset()
         {
@@ -42,15 +40,11 @@
             CurrentWaitCountdownIndex = 0;
 
             IsSoloActive = false;
-<<<<<<< HEAD
 
             IsWaitCountdownActive = false;
+            IsStarPowerInputActive = false;
 
-=======
-            
             AllowStarPower = true;
->>>>>>> c488f865
-            IsStarPowerInputActive = false;
         }
     }
 }