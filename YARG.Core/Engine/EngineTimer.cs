using System;

namespace YARG.Core.Engine
{
    public struct EngineTimer
    {
        private double _startTime;
        private double _speed;

        public readonly double TimeThreshold;

        public readonly double StartTime => _startTime;
        public readonly double EndTime => _startTime + TimeThreshold * _speed;

        public bool IsActive { get; private set; }

        public EngineTimer(double threshold)
        {
            _startTime = double.MaxValue;
            TimeThreshold = threshold;
<<<<<<< HEAD
            IsActive = false;
=======
            _speed = 1.0;
>>>>>>> 3bf579fb
        }

        public void Start(double currentTime)
        {
            Start(ref _startTime, currentTime);
            IsActive = true;
        }

        public void StartWithOffset(double currentTime, double offset)
<<<<<<< HEAD
        {
            StartWithOffset(ref _startTime, currentTime, TimeThreshold, offset);
            IsActive = true;
        }

        public void Disable()
        {
            IsActive = false;
        }

        public readonly bool IsExpired(double currentTime)
        {
            return currentTime >= EndTime;
=======
            => StartWithOffset(ref _startTime, currentTime, TimeThreshold * _speed, offset);

        public void Reset()
            => Reset(ref _startTime);

        public readonly bool IsActive(double currentTime)
            => IsActive(_startTime, currentTime, TimeThreshold * _speed);

        public readonly bool IsExpired(double currentTime)
            => IsExpired(_startTime, currentTime, TimeThreshold * _speed);

        public void SetSpeed(double speed)
        {
            _speed = speed;
>>>>>>> 3bf579fb
        }

        public static void Start(ref double startTime, double currentTime)
        {
            startTime = currentTime;
        }

        public static void StartWithOffset(ref double startTime, double currentTime, double threshold, double offset)
        {
            double diff = Math.Abs(threshold - offset);
            startTime = currentTime - diff;
        }

        public static void Reset(ref double startTime)
        {
            startTime = double.MaxValue;
        }
    }
}<|MERGE_RESOLUTION|>--- conflicted
+++ resolved
@@ -17,12 +17,11 @@
         public EngineTimer(double threshold)
         {
             _startTime = double.MaxValue;
+            _speed = 1.0;
+
             TimeThreshold = threshold;
-<<<<<<< HEAD
+
             IsActive = false;
-=======
-            _speed = 1.0;
->>>>>>> 3bf579fb
         }
 
         public void Start(double currentTime)
@@ -32,9 +31,8 @@
         }
 
         public void StartWithOffset(double currentTime, double offset)
-<<<<<<< HEAD
         {
-            StartWithOffset(ref _startTime, currentTime, TimeThreshold, offset);
+            StartWithOffset(ref _startTime, currentTime, TimeThreshold * _speed, offset);
             IsActive = true;
         }
 
@@ -46,22 +44,11 @@
         public readonly bool IsExpired(double currentTime)
         {
             return currentTime >= EndTime;
-=======
-            => StartWithOffset(ref _startTime, currentTime, TimeThreshold * _speed, offset);
-
-        public void Reset()
-            => Reset(ref _startTime);
-
-        public readonly bool IsActive(double currentTime)
-            => IsActive(_startTime, currentTime, TimeThreshold * _speed);
-
-        public readonly bool IsExpired(double currentTime)
-            => IsExpired(_startTime, currentTime, TimeThreshold * _speed);
+        }
 
         public void SetSpeed(double speed)
         {
             _speed = speed;
->>>>>>> 3bf579fb
         }
 
         public static void Start(ref double startTime, double currentTime)
